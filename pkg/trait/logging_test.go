--- conflicted
+++ resolved
@@ -163,13 +163,9 @@
 
 func TestJsonLoggingTrait(t *testing.T) {
 	// When running, this log should look like "09:07:00 INFO  (main) Profile prod activated."
-<<<<<<< HEAD
 	env := createLoggingTestEnv(t, true, true, false, "TRACE", "%d{HH:mm:ss} %-5p (%t) %s%e%n", map[string]string{})
 	err := NewLoggingTestCatalog().apply(env)
-=======
-	env := createLoggingTestEnv(t, true, true, false, "TRACE", "%d{HH:mm:ss} %-5p (%t) %s%e%n")
-	conditions, err := NewLoggingTestCatalog().apply(env)
->>>>>>> 410d18a9
+
 
 	assert.Nil(t, err)
 	assert.Empty(t, conditions)
